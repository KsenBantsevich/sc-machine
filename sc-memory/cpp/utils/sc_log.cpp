--- conflicted
+++ resolved
@@ -38,8 +38,6 @@
 }
 
 ScLog::ScLog()
-<<<<<<< HEAD
-//: m_mode(Type::Debug), m_isMuted(false)
 {
   m_isMuted = false;
   m_mode = Type::Info;
@@ -54,35 +52,6 @@
       m_mode = Type(i);
     }
   }
-=======
-{
-  std::string s_mode = LOG_MODE;
-  if (s_mode == "Info")
-  {
-    m_mode = Type::Info;
-  }
-  else if (s_mode == "Warning")
-  {
-    m_mode = Type::Warning;
-  }
-  else if (s_mode == "Error")
-  {
-    m_mode = Type::Warning;
-  }
-  else if (s_mode == "Python")
-  {
-    m_mode = Type::Python;
-  }
-  else if (s_mode == "PythonError")
-  {
-    m_mode = Type::PythonError;
-  }
-  else
-  {
-    m_mode = Type::Debug;
-  }
-  m_isMuted = false;
->>>>>>> afbd5e72
   ASSERT(!ms_instance, ());
   ms_instance = this;
 }
