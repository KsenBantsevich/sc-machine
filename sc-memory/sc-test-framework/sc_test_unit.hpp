/*
* This source file is part of an OSTIS project. For the latest info, see http://ostis.net
* Distributed under the MIT License
* (See accompanying file COPYING.MIT or copy at http://opensource.org/licenses/MIT)
*/

#pragma once

#include "sc-memory/sc_debug.hpp"
#include "sc-memory/sc_memory.hpp"
#include "sc-memory/sc_utils.hpp"

#include "sc-memory/utils/sc_console.hpp"

#include <atomic>
#include <cstdlib>
#include <iostream>

namespace test
{

class ScTestUnit
{
public:
  _SC_EXTERN ScTestUnit(char const * name, char const * filename, void(*fn)());
  _SC_EXTERN virtual ~ScTestUnit();

  void Run(std::string const & configPath, std::string const & extPath);

  static _SC_EXTERN void RunAll(std::string const & configPath = "", std::string const & extPath = "");
  static _SC_EXTERN int RunAll(
        int argc,
        char * argv[],
        std::string const & configPath = "sc-memory.ini",
        std::string const & extPath = "");

  static _SC_EXTERN void NotifySubTest();

/*protected:*/
  static void ShutdownMemory(bool save);
  static void InitMemory(std::string const & configPath, std::string const & extPath);

protected:
  char const * m_name;
  char const * m_filename;
  void(*m_fn)();

private:

  struct TestLess
  {
    bool operator() (ScTestUnit const * a, ScTestUnit const * b) const
    {
      return strcmp(a->m_name, b->m_name) < 0;
    }
  };

  static _SC_EXTERN std::set<ScTestUnit*, TestLess> ms_tests;
  static _SC_EXTERN uint32_t ms_subtestsNum;
  static std::atomic_bool ms_isRun;
};

#define UNIT_TEST_CUSTOM(__name, _class) \
  void Test_##__name(); \
  _class g_test_unit_##__name(#__name, __FILE__, &Test_##__name); \
  void Test_##__name()

#define UNIT_TEST(__name) UNIT_TEST_CUSTOM(__name, ::test::ScTestUnit)
 
#define SC_TEST_STATUS_COLOR(_expr) ((_expr) ? ScConsole::Color::Green : ScConsole::Color::Red)
#if SC_PLATFORM_WIN32
# define SC_TEST_STATUS(_expr)  ((_expr) ? "ok" : "fail")
#else
# define SC_TEST_STATUS(_expr)  ((_expr) ? "\u2713" : "\u274C")
#endif

#define SC_TEST_IMPL(_check, _expr, _msg) \
{ \
  bool const _v = _expr; \
  std::cout << #_expr << "... "; \
  _check(_expr, _msg); \
  ScConsole::SetColor(SC_TEST_STATUS_COLOR(_v)); \
  std::cout << SC_TEST_STATUS(_v) << std::endl; \
  ScConsole::ResetColor(); \
}

#define TEST(_expr, _msg) SC_TEST_IMPL(CHECK, _expr, _msg)
#define TEST_NOT(_expr, _msg) SC_TEST_IMPL(CHECK, !_expr, _msg)

#define SUBTEST_START(_name) SC_LOG_INFO("Subtest "#_name" started")
#define SUBTEST_END() SC_LOG_INFO("Subtest finished")

#ifdef SC_BUILD_AUTO_TESTS
# define SC_WAIT_KEY_IMPL()
#else
# define SC_WAIT_KEY_IMPL() ScConsole::WaitAnyKey("Press a key to continue...");
#endif

#define SC_AUTOMATION_TESTS(__name) \
int main(int argc, char ** argv) try \
{ \
<<<<<<< HEAD
  utils::ScLog::GetInstance()->SetFileName(__name".log"); \
  test::ScTestUnit::RunAll(); \
=======
  utils::ScLog::GetInstance()->Initialize(__name".log"); \
  int result=test::ScTestUnit::RunAll(argc, argv); \
>>>>>>> bce122ca
  utils::ScLog::GetInstance()->Shutdown(); \
  SC_WAIT_KEY_IMPL() \
  return result; \
} \
catch (utils::ScException const & ex) \
{ \
  ScMemory::LogUnmute(); \
  SC_LOG_ERROR(ex.Description()); \
  SC_WAIT_KEY_IMPL() \
}

} // namespace test<|MERGE_RESOLUTION|>--- conflicted
+++ resolved
@@ -99,13 +99,8 @@
 #define SC_AUTOMATION_TESTS(__name) \
 int main(int argc, char ** argv) try \
 { \
-<<<<<<< HEAD
-  utils::ScLog::GetInstance()->SetFileName(__name".log"); \
-  test::ScTestUnit::RunAll(); \
-=======
   utils::ScLog::GetInstance()->Initialize(__name".log"); \
   int result=test::ScTestUnit::RunAll(argc, argv); \
->>>>>>> bce122ca
   utils::ScLog::GetInstance()->Shutdown(); \
   SC_WAIT_KEY_IMPL() \
   return result; \
